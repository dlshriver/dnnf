import asyncio
import logging
import multiprocessing as mp
import shlex
import subprocess as sp
import tempfile
import time
import warnings
from concurrent.futures import ProcessPoolExecutor, ThreadPoolExecutor
from functools import partial
from typing import Any, Dict, List, Type, Union

import numpy as np
import torch
from dnnv.properties import Expression

from .backends import cleverhans_backend, foolbox_backend
from .cli import parse_args
from .model import FalsificationModel
from .reduction import HPolyReduction
from .utils import initialize_logging, set_random_seed


def _initializer():
    args, _ = parse_args()
    set_random_seed(args.seed)
    initialize_logging(
        __package__, verbose=args.verbose, quiet=args.quiet, debug=args.debug
    )


def get_concrete_inputs(output_vars, kwargs):
    outvars = []
    for y in output_vars:
        for a in y.args:
            if a.is_concrete:
                a = torch.from_numpy(a.value)
                if kwargs.get("cuda", False):
                    a.to("cuda")
                # else:
                #     a.to("cpu")
                outvars.append(a)
    return tuple(outvars)


def falsify(
    phi: Expression,
    backend: Union[str, List[str]] = "pgd",
    n_proc: int = 1,
    n_starts=-1,
    **kwargs,
):
    logger = logging.getLogger(__name__)
    if isinstance(backend, str):
        backend = [backend]

    counter_example = None
    reduction = HPolyReduction()
    executor_params: Dict[str, Any] = {}
    if n_proc == 1:
        executor: Union[
            Type[ThreadPoolExecutor], Type[ProcessPoolExecutor]
        ] = ThreadPoolExecutor
    else:
        executor = ProcessPoolExecutor
        executor_params = {
            "mp_context": mp.get_context("spawn"),
            "initializer": _initializer,
        }
    pool = executor(max_workers=n_proc, **executor_params)  # type: ignore
    tasks = []
    backend_parameters = kwargs.pop("parameters") or {}
    for backend_method in backend:
        method_name, *variant = backend_method.split(".", maxsplit=1)
        if method_name not in globals():
            raise RuntimeError(f"Unknown falsification method: {method_name}")
        if variant:
            kwargs["variant"] = variant[0]
        logger.info("Using %s backend.", backend_method)
        method = globals()[method_name]
        parameters: Dict[str, Any] = backend_parameters.get(backend_method, {})
        method_n_starts = parameters.pop("n_starts", n_starts)
        logger.debug("Reducing expression.")
        for i, prop in enumerate(reduction.reduce_property(phi)):
<<<<<<< HEAD
            logger.info(f"subproblem {backend_method}_{i}")
=======
            logger.debug("subproblem %s_%d", backend_method, i)
>>>>>>> dc18b8f8
            tasks.append(
                falsify_model(
                    method,
                    FalsificationModel(prop),
                    parameters=parameters,
                    n_starts=method_n_starts,
                    executor=pool,
                    _dnnf_task_id=f"{backend_method}_{i}",
                    **kwargs,
                )
            )
        logger.debug("Finished reduction")
    logger.info("Starting Falsifier")
    start_t = time.time()
    try:
        counter_example = asyncio.run(wait_for_first(tasks, **kwargs))
    except KeyboardInterrupt:
        counter_example = None
    end_t = time.time()
    logger.info("falsification time: %.4f", end_t - start_t)

    return {"violation": counter_example, "time": end_t - start_t}


async def wait_for_first(tasks, sequential=False, **_):
    if sequential:
        for task in tasks:
            result = await task
            if result is not None:
                return result
    else:
        for task in asyncio.as_completed(tasks):
            result = await task
            if result is not None:
                return result


async def falsify_model(
    method, model: FalsificationModel, executor=None, n_starts=-1, **kwargs
):
    logger = logging.getLogger(__name__)
    _dnnf_task_id = kwargs.get("_dnnf_task_id", "")

    start_i = 0
    loop = asyncio.get_event_loop()
    print(f"FALSIFY_MODEL {_TASK_ID=} {start_i=}")
    outvars = get_concrete_inputs(model.prop.output_vars, kwargs)
    outvars = tuple(i.numpy() for i in outvars)
    while n_starts < 0 or start_i < n_starts:
        counter_example = await loop.run_in_executor(
            executor, partial(method, model, **kwargs)
        )
        if counter_example is not None:
            logger.info("FALSIFIED (%s) at restart: %d", _dnnf_task_id, start_i)
            for network, result in zip(
<<<<<<< HEAD
                model.prop.output_vars, model.prop.op_graph(counter_example, *outvars)
=======
                model.prop.input_output_info["output_names"],
                model.prop.op_graph(counter_example),
>>>>>>> dc18b8f8
            ):
                logger.debug("%s -> %s", network, result)
            return counter_example
        await asyncio.sleep(0)  # yield to other tasks
        start_i += 1
        if (start_i) % kwargs.get("restart_log_freq", 10) == 0:
            logger.info("RESTART(%s): %d", _dnnf_task_id, start_i)


<<<<<<< HEAD
def pgd(model: FalsificationModel, n_steps=1000, **kwargs):
    print(f"PERFORMING PGD {n_steps=}")
=======
def pgd(
    model: FalsificationModel,
    parameters: Dict[str, Any] = {},
    **kwargs,
):
>>>>>>> dc18b8f8
    logger = logging.getLogger(__name__)

    if kwargs.get("cuda", False):
        model.pytorch_model.to("cuda")
    x = model.sample()
<<<<<<< HEAD
    outvars = get_concrete_inputs(model.prop.output_vars, kwargs)
    # print(f"{len(outvars)=}")
    # for o in range(len(outvars)):
    #     print(f"{outvars[o]=}")
=======
    n_steps = parameters.get("n_steps", 100)
>>>>>>> dc18b8f8
    for step_i in range(n_steps):
        x.requires_grad = True
        y = model(x, *outvars)
        flat_y = y.flatten()
        if any(flat_y[0] <= flat_y[i] for i in range(1, len(flat_y))):
            counter_example = x.cpu().detach().numpy()
            if model.validate(counter_example, other_inputs=outvars):
                logger.info("FOUND COUNTEREXAMPLE")
                logger.info("FALSIFIED at step %d", step_i)
                return counter_example
        _x = model.step(x, y)
        if _x is None:
            break
        x = model.project_input(_x)
    return None


def newton(
    model: FalsificationModel,
    parameters: Dict[str, Any] = {},
    **kwargs,
):
    logger = logging.getLogger(__name__)
    if kwargs.get("cuda", False):
        model.pytorch_model.to("cuda")
    lb = model.input_lower_bound
    ub = model.input_upper_bound
    lb = torch.nextafter(lb, torch.full_like(lb, torch.inf))
    ub = torch.nextafter(ub, torch.full_like(ub, -torch.inf))
    dnn = model.pytorch_model
    x = torch.rand_like(lb) * (ub - lb) + lb
    n_steps = parameters.get("n_steps", 50)
    for step_i in range(n_steps):
        x.requires_grad = True
        output: torch.Tensor = dnn(x)
        y = output.flatten()[0]
        y.backward()
        if y <= 1e-16:
            counter_example = x.cpu().detach().numpy()
            if model.validate(counter_example):
                logger.info("FOUND COUNTEREXAMPLE")
                logger.info("FALSIFIED at step %d", step_i)
                return counter_example
        x_grad = x.grad
        assert x_grad is not None
        assert isinstance(x_grad, torch.Tensor)
        _x = x.detach()
        x = x - y / x_grad
        if torch.any(torch.isnan(x)):
            return None
        lb_violations = x < lb
        ub_violations = x > ub
        x[lb_violations] = lb[lb_violations]
        x[ub_violations] = ub[ub_violations]
        if torch.allclose(x, _x):
            return None
        x = x.detach()
    return None


def cleverhans(
    model: FalsificationModel,
    variant: str = "ProjectedGradientDescent",
    parameters: Dict[str, Any] = None,
    **kwargs,
):
    logger = logging.getLogger(__name__)
    if not cleverhans_backend:
        logger.critical("CleverHans is not installed!")
        raise ImportError("CleverHans is not installed!")

    if parameters is None:
        parameters = {}
    for key, value in parameters.items():
        if isinstance(value, np.ndarray):
            parameters[key] = torch.from_numpy(value)

    lb = model.input_lower_bound
    ranges = model.input_upper_bound - lb

    class Normalize(torch.nn.Module):
        def forward(self, x):
            return x * ranges + lb

    normalizer = Normalize()

    initial_x = torch.full_like(lb, 0.5)
    _x = normalizer(initial_x).detach().numpy()
    outvars = get_concrete_inputs(model.prop.output_vars, kwargs)
    if model.validate(_x, other_inputs=outvars):
        logger.info("FOUND COUNTEREXAMPLE immediately")
        return _x

    pytorch_model = torch.nn.Sequential(normalizer, model.pytorch_model).eval()

    device = torch.device("cpu")
    if kwargs.get("cuda", False):
        device = torch.device("cuda")
    pytorch_model.to(device)

    attack = cleverhans_backend[variant]
    result = attack(pytorch_model, initial_x.to(device), **parameters)
    counter_example = normalizer(result).detach().numpy()
    if model.validate(counter_example, other_inputs=outvars):
        logger.info("FOUND COUNTEREXAMPLE")
        return counter_example


def foolbox(
    model: FalsificationModel,
    variant: str = "LinfPGD",
    parameters: Dict[str, Any] = None,
    **kwargs,
):
    logger = logging.getLogger(__name__)
    if foolbox_backend is None:
        logger.critical("Foolbox is not installed!")
        raise ImportError("Foolbox is not installed!")

    device = torch.device("cpu")
    if kwargs.get("cuda", False):
        device = torch.device("cuda")

    lb = model.input_lower_bound
    ub = model.input_upper_bound
    ranges = ub - lb

    class Normalize(torch.nn.Module):
        def forward(self, x):
            return x * ranges + lb

    normalizer = Normalize()

    initial_input = torch.full_like(lb, 0.5)
    _x = normalizer(initial_input).detach().numpy()
    outvars = get_concrete_inputs(model.prop.output_vars, kwargs)
    if model.validate(_x, other_inputs=outvars):
        logger.info("FOUND COUNTEREXAMPLE immediately")
        return _x

    pytorch_model = (
        torch.nn.Sequential(normalizer, model.pytorch_model).eval().to(device)
    )
    finput = initial_input.to(device)
    flabel = torch.zeros(1, dtype=torch.int64, device=device)
    fmodel = foolbox_backend.PyTorchModel(pytorch_model, bounds=(0, 1), device=device)
    epsilons = [1.0]

    if parameters is None:
        parameters = {}
    attack = getattr(foolbox_backend.attacks, variant)(**parameters)
    _, advs, success = attack(fmodel, finput, flabel, epsilons=epsilons)
    outvars = get_concrete_inputs(model.prop.output_vars, kwargs)
    for _, adv, _ in zip(success, advs, epsilons):
        counter_example = normalizer(adv).cpu().detach().numpy()
        if model.validate(counter_example, other_inputs=outvars):
            logger.info("FOUND COUNTEREXAMPLE")
            return counter_example
        logger.debug("Counter example could not be validated")


def tensorfuzz(model: FalsificationModel, **_):
    logger = logging.getLogger(__name__)

    lb = model.input_lower_bound
    ub = model.input_upper_bound

    with tempfile.TemporaryDirectory() as tmpdir:
        logger.debug("Using temporary directory: %s", tmpdir)

        model_filename = f"{tmpdir}/model.onnx"
        lb_filename = f"{tmpdir}/lb.npy"
        ub_filename = f"{tmpdir}/ub.npy"

        with warnings.catch_warnings():
            warnings.simplefilter("ignore")
            torch.onnx.export(
                model.pytorch_model,
                lb,
                model_filename,
                input_names=["input"],
                dynamic_axes={"input": {0: "batch"}},
            )
        np.save(lb_filename, lb[0].numpy())
        np.save(ub_filename, ub[0].numpy())

        cmd = (
            f"tensorfuzz.sh --model={model_filename}"
            f" --lb={lb_filename} --ub={ub_filename} --label=0"
        )
        logger.debug("Running: %s", cmd)

        proc = sp.run(
            shlex.split(cmd),
            stdout=sp.PIPE,
            stderr=sp.STDOUT,
            encoding="utf8",
            check=True,
        )
        for line in proc.stdout.split("\n"):
            logger.debug("[TENSORFUZZ]: %s", line.strip())

        if "Fuzzing succeeded" in "\n".join(proc.stdout):
            counter_example = np.load(f"{tmpdir}/cex.npy")[None].astype(
                model.input_details[0].dtype
            )
            outvars = get_concrete_inputs(model.prop.output_vars, kwargs)
            if model.validate(counter_example, other_inputs=outvars):
                logger.info("FOUND COUNTEREXAMPLE")
                return counter_example
    return None


__all__ = ["falsify"]<|MERGE_RESOLUTION|>--- conflicted
+++ resolved
@@ -37,8 +37,6 @@
                 a = torch.from_numpy(a.value)
                 if kwargs.get("cuda", False):
                     a.to("cuda")
-                # else:
-                #     a.to("cpu")
                 outvars.append(a)
     return tuple(outvars)
 
@@ -54,7 +52,6 @@
     if isinstance(backend, str):
         backend = [backend]
 
-    counter_example = None
     reduction = HPolyReduction()
     executor_params: Dict[str, Any] = {}
     if n_proc == 1:
@@ -82,11 +79,7 @@
         method_n_starts = parameters.pop("n_starts", n_starts)
         logger.debug("Reducing expression.")
         for i, prop in enumerate(reduction.reduce_property(phi)):
-<<<<<<< HEAD
-            logger.info(f"subproblem {backend_method}_{i}")
-=======
             logger.debug("subproblem %s_%d", backend_method, i)
->>>>>>> dc18b8f8
             tasks.append(
                 falsify_model(
                     method,
@@ -132,7 +125,6 @@
 
     start_i = 0
     loop = asyncio.get_event_loop()
-    print(f"FALSIFY_MODEL {_TASK_ID=} {start_i=}")
     outvars = get_concrete_inputs(model.prop.output_vars, kwargs)
     outvars = tuple(i.numpy() for i in outvars)
     while n_starts < 0 or start_i < n_starts:
@@ -142,12 +134,8 @@
         if counter_example is not None:
             logger.info("FALSIFIED (%s) at restart: %d", _dnnf_task_id, start_i)
             for network, result in zip(
-<<<<<<< HEAD
-                model.prop.output_vars, model.prop.op_graph(counter_example, *outvars)
-=======
                 model.prop.input_output_info["output_names"],
-                model.prop.op_graph(counter_example),
->>>>>>> dc18b8f8
+                model.prop.op_graph(counter_example, *outvars),
             ):
                 logger.debug("%s -> %s", network, result)
             return counter_example
@@ -157,29 +145,18 @@
             logger.info("RESTART(%s): %d", _dnnf_task_id, start_i)
 
 
-<<<<<<< HEAD
-def pgd(model: FalsificationModel, n_steps=1000, **kwargs):
-    print(f"PERFORMING PGD {n_steps=}")
-=======
 def pgd(
     model: FalsificationModel,
     parameters: Dict[str, Any] = {},
     **kwargs,
 ):
->>>>>>> dc18b8f8
     logger = logging.getLogger(__name__)
 
     if kwargs.get("cuda", False):
         model.pytorch_model.to("cuda")
     x = model.sample()
-<<<<<<< HEAD
     outvars = get_concrete_inputs(model.prop.output_vars, kwargs)
-    # print(f"{len(outvars)=}")
-    # for o in range(len(outvars)):
-    #     print(f"{outvars[o]=}")
-=======
     n_steps = parameters.get("n_steps", 100)
->>>>>>> dc18b8f8
     for step_i in range(n_steps):
         x.requires_grad = True
         y = model(x, *outvars)
@@ -268,8 +245,7 @@
 
     initial_x = torch.full_like(lb, 0.5)
     _x = normalizer(initial_x).detach().numpy()
-    outvars = get_concrete_inputs(model.prop.output_vars, kwargs)
-    if model.validate(_x, other_inputs=outvars):
+    if model.validate(_x):
         logger.info("FOUND COUNTEREXAMPLE immediately")
         return _x
 
@@ -283,7 +259,7 @@
     attack = cleverhans_backend[variant]
     result = attack(pytorch_model, initial_x.to(device), **parameters)
     counter_example = normalizer(result).detach().numpy()
-    if model.validate(counter_example, other_inputs=outvars):
+    if model.validate(counter_example):
         logger.info("FOUND COUNTEREXAMPLE")
         return counter_example
 
@@ -315,8 +291,7 @@
 
     initial_input = torch.full_like(lb, 0.5)
     _x = normalizer(initial_input).detach().numpy()
-    outvars = get_concrete_inputs(model.prop.output_vars, kwargs)
-    if model.validate(_x, other_inputs=outvars):
+    if model.validate(_x):
         logger.info("FOUND COUNTEREXAMPLE immediately")
         return _x
 
@@ -332,10 +307,9 @@
         parameters = {}
     attack = getattr(foolbox_backend.attacks, variant)(**parameters)
     _, advs, success = attack(fmodel, finput, flabel, epsilons=epsilons)
-    outvars = get_concrete_inputs(model.prop.output_vars, kwargs)
     for _, adv, _ in zip(success, advs, epsilons):
         counter_example = normalizer(adv).cpu().detach().numpy()
-        if model.validate(counter_example, other_inputs=outvars):
+        if model.validate(counter_example):
             logger.info("FOUND COUNTEREXAMPLE")
             return counter_example
         logger.debug("Counter example could not be validated")
@@ -386,8 +360,7 @@
             counter_example = np.load(f"{tmpdir}/cex.npy")[None].astype(
                 model.input_details[0].dtype
             )
-            outvars = get_concrete_inputs(model.prop.output_vars, kwargs)
-            if model.validate(counter_example, other_inputs=outvars):
+            if model.validate(counter_example):
                 logger.info("FOUND COUNTEREXAMPLE")
                 return counter_example
     return None
