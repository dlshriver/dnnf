from __future__ import annotations

import itertools
import logging
from abc import ABC, abstractmethod
from typing import Any, Dict, Iterator, List, Optional, Sequence, Tuple, Type, Union

import numpy as np
from dnnv.nn import OperationGraph, OperationTransformer, operations
from dnnv.nn.utils import TensorDetails
from dnnv.properties import (
    Add,
    And,
    Call,
    Constant,
    Exists,
    Expression,
    Forall,
    LessThan,
    LessThanOrEqual,
    Multiply,
    Network,
    Or,
    Subscript,
    Symbol,
)
from dnnv.properties.visitors import DetailsInference
from scipy.optimize import linprog


class ReductionError(Exception):
    pass


class Property:
    @abstractmethod
    def validate_counter_example(self, cex: np.ndarray) -> bool:
        raise NotImplementedError()


class Reduction(ABC):
    def __init__(self, *, reduction_error: Type[ReductionError] = ReductionError):
        self.reduction_error = reduction_error

    @abstractmethod
    def reduce_property(self, phi: Expression) -> Iterator[Property]:
        raise NotImplementedError()


class HPolyReductionError(ReductionError):
    pass


class OpGraphMerger(OperationTransformer):
    # TODO : merge common layers (e.g. same normalization, reshaping of input)
    def __init__(self):
        super().__init__()
        self.output_operations = []
        self.input_operations = {}

    def merge(self, operation_graphs: Sequence[OperationGraph]):
        for op_graph in operation_graphs:
            for op in op_graph.output_operations:
                self.output_operations.append(self.visit(op))
        return OperationGraph(self.output_operations)

    def visit_Input(self, operation):
        input_details = (operation.dtype, tuple(operation.shape))
        if input_details not in self.input_operations:
            self.input_operations[input_details] = self.generic_visit(operation)
        return self.input_operations[input_details]


class HPolyProperty(Property):
<<<<<<< HEAD
    def __init__(self, expr_details, input_vars, output_vars, hpoly, lb, ub):
        self.expr_details = expr_details
        self.input_vars = input_vars
        self.output_vars = list(set(output_vars))
        # print(f"{len(self.output_vars)=}")
        # for ov in range(len(self.output_vars)):
        #     print(f"{type(self.output_vars[ov])}")
        #     print(f"output_vars[{ov}]={self.output_vars[ov]}")
        #
        # print(f"{len(self.input_vars)=}")
        # for ov in range(len(self.input_vars)):
        #     print(f"{type(self.input_vars[ov])}")
        #     print(f"input_vars[{ov}]={self.input_vars[ov]}")

        self.variables = self.output_vars + self.input_vars

        self.hpoly = hpoly
        self.lb = lb
        self.ub = ub

        self.var_i_map = {v: i for i, v in enumerate(self.variables)}
        self.var_offsets = [0]
        for v in self.variables:
            self.var_offsets.append(
                self.var_offsets[-1] + np.product(self.expr_details.shapes[v])
            )

        for v in self.output_vars:

            i = self.var_i_map[v]
            offset = self.var_offsets[i]
            shape = self.expr_details.shapes[v]
            for idx in np.ndindex(shape):
=======
    @classmethod
    def build(
        cls,
        input_vars: Sequence[Expression],
        output_vars: Sequence[Expression],
        hpoly: Sequence[np.ndarray],
        lb: np.ndarray,
        ub: np.ndarray,
    ):
        hpoly = list(hpoly)
        variables = tuple(output_vars) + tuple(input_vars)
        var_i_map = {v: i for i, v in enumerate(variables)}
        var_offsets = [0]
        for v in variables:
            var_offsets.append(var_offsets[-1] + np.product(v.ctx.shapes[v]))

        for v in output_vars:
            i = var_i_map[v]
            offset = var_offsets[i]
            shape = v.ctx.shapes[v]
            for idx in np.ndindex(*shape):
>>>>>>> dc18b8f8
                flat_idx = offset + np.ravel_multi_index(idx, shape)
                if not np.isneginf(lb[flat_idx]):
                    hs = np.zeros((1, lb.shape[0] + 1))
                    hs[0, flat_idx] = -1
                    hs[0, -1] = -lb[flat_idx]
                    hpoly.append(hs)
                if not np.isposinf(ub[flat_idx]):
                    hs = np.zeros((1, ub.shape[0] + 1))
                    hs[0, flat_idx] = 1
                    hs[0, -1] = ub[flat_idx]
                    hpoly.append(hs)

        input_lower_bounds = []
        input_upper_bounds = []
        for v in input_vars:
            i = var_i_map[v]
            offset = var_offsets[i]
            next_offset = var_offsets[i + 1]
            shape = v.ctx.shapes[v]
            lower_bound = lb[offset : next_offset + 1].reshape(shape)
            upper_bound = ub[offset : next_offset + 1].reshape(shape)
            input_lower_bounds.append(lower_bound)
            input_upper_bounds.append(upper_bound)

        op_graphs = [n.value for n in sum((list(v.networks) for v in output_vars), [])]
        merger = OpGraphMerger()
        op_graph = merger.merge(op_graphs)
        input_ops = tuple(merger.input_operations.values())

        input_output_info = {
            "input_names": [str(expr) for expr in input_vars],
            "input_details": [
                TensorDetails(expr.ctx.shapes[expr], expr.ctx.types[expr])
                for expr in input_vars
            ],
            "output_names": [str(expr) for expr in output_vars],
            "output_details": [
                TensorDetails(expr.ctx.shapes[expr], expr.ctx.types[expr])
                for expr in output_vars
            ],
        }

        return cls(
            op_graph,
            hpoly,
            input_lower_bounds,
            input_upper_bounds,
            input_ops,
            input_output_info,
        )

    def __init__(
        self,
        op_graph: OperationGraph,
        hpoly: Sequence[np.ndarray],
        input_lower_bounds: Sequence[np.ndarray],
        input_upper_bounds: Sequence[np.ndarray],
        input_ops: Sequence[np.ndarray],
        input_output_info: Dict[str, Any],
    ):
        self.op_graph = op_graph
        self.hpoly = hpoly
        self.input_lower_bounds = input_lower_bounds
        self.input_upper_bounds = input_upper_bounds
        self.input_ops = input_ops
        self.input_output_info = input_output_info

    def __repr__(self):
        strs = []
        for i, (x, (shape, _)) in enumerate(
            zip(
                self.input_output_info["input_names"],
                self.input_output_info["input_details"],
            )
        ):
            for idx in np.ndindex(*shape):
                lb = self.input_lower_bounds[i][idx]
                ub = self.input_upper_bounds[i][idx]
                strs.append(f"{lb} <= {x}[{idx}] <= {ub}")
        for hs in self.hpoly:
            hs_str = []
            offset = 0
            for v, (shape, _) in itertools.chain(
                zip(
                    self.input_output_info["output_names"],
                    self.input_output_info["output_details"],
                ),
                zip(
                    self.input_output_info["input_names"],
                    self.input_output_info["input_details"],
                ),
            ):
                for idx in np.ndindex(shape):
                    flat_idx = np.ravel_multi_index(idx, shape) + offset
                    c = hs[0, flat_idx]
                    if abs(c) <= 1e-100:
                        continue
                    hs_str.append(f"{c}*{v}[{idx}]")
                offset = flat_idx + 1
            b = hs[0, -1]
            strs.append(" + ".join(hs_str) + f" <= {b}")
        return "\n".join(strs)

    def validate_counter_example(self, cex: np.ndarray, other_inputs=None) -> bool:
        if np.any(np.isnan(cex)):
            return False
        if np.any(self.input_lower_bounds[0] > cex) or np.any(
            self.input_upper_bounds[0] < cex
        ):
            return False
        if other_inputs is not None:
            y = self.op_graph(cex, *other_inputs)
        else:
            y = self.op_graph(cex)
        if isinstance(y, tuple):
            flat_y = np.hstack([y_.flatten() for y_ in y])
        else:
            flat_y = y.flatten()
        flat_output = np.hstack([flat_y, cex.flatten()])
        for hs in self.hpoly:
            hy = hs[0, :-1] @ flat_output
            b = hs[0, -1]
            if np.any(hy > b):
                return False
        return True

    def suffixed_op_graph(self) -> OperationGraph:
        output_shape = self.op_graph.output_shape[0]
        axis = (0, 0, 1)[len(output_shape)]
        if len(self.op_graph.output_operations) == 1:
            new_output_op = self.op_graph.output_operations[0]
        else:
            if axis == 0:
                output_operations = [
                    operations.Reshape(o, (-1,))
                    for o in self.op_graph.output_operations
                ]
            else:
                output_operations = [
                    operations.Flatten(o, axis=axis)
                    for o in self.op_graph.output_operations
                ]
            new_output_op = operations.Concat(output_operations, axis=axis)
        if axis == 0:
            flat_input_ops = [operations.Reshape(o, (-1,)) for o in self.input_ops[:1]]
        else:
            flat_input_ops = [
                operations.Flatten(o, axis=axis) for o in self.input_ops[:1]
            ]
        new_output_op = operations.Concat([new_output_op] + flat_input_ops, axis=axis)
        dtype = OperationGraph([new_output_op]).output_details[0].dtype

        Wb = np.vstack(self.hpoly)
        W = Wb[:, :-1].T.astype(dtype)
        b = -Wb[:, -1].astype(dtype)
        new_output_op = operations.Add(operations.MatMul(new_output_op, W), b)
        new_output_op = operations.Relu(new_output_op)

        k = len(self.hpoly)
        W_mask = np.zeros((k, 2), dtype=dtype)
        b_mask = np.zeros(2, dtype=dtype)
        for i in range(k):
            W_mask[i, 0] = 1
        new_output_op = operations.Add(operations.MatMul(new_output_op, W_mask), b_mask)
        new_op_graph = OpGraphMerger().merge(
            [OperationGraph([new_output_op])]
        )  # .simplify()
        return new_op_graph


class HPolyPropertyBuilder:
    def __init__(
        self,
        input_vars: List[Symbol],
        output_vars: List[Expression],
    ):
        self.input_vars = input_vars
<<<<<<< HEAD
        self.output_vars = list(set(output_vars))
        self.variables = self.output_vars + self.input_vars
=======
        self.output_vars = output_vars
        self.variables: List[Expression] = self.output_vars + self.input_vars
>>>>>>> dc18b8f8
        self.var_i_map = {v: i for i, v in enumerate(self.variables)}
        self.var_offsets = [0]
        for v in self.variables:
            self.var_offsets.append(self.var_offsets[-1] + np.product(v.ctx.shapes[v]))

        num_input_vars = 0
<<<<<<< HEAD
        for x in self.input_vars:
            num_input_vars += np.product(self.expr_details.shapes[x])
        num_output_vars = 0
        for y in self.output_vars:
            num_output_vars += np.product(self.expr_details.shapes[y])
=======
        for x in input_vars:
            num_input_vars += np.product(x.ctx.shapes[x])
        num_output_vars = 0
        for y in output_vars:
            num_output_vars += np.product(y.ctx.shapes[y])
>>>>>>> dc18b8f8
        self.num_input_vars = num_input_vars
        self.num_output_vars = num_output_vars
        self.num_vars = num_input_vars + num_output_vars

        self.coefficients: Dict[
            Expression, Union[np.ndarray, Sequence[np.ndarray]]
        ] = {}
        self.var_indices: Dict[
            Expression,
            Union[
                Tuple[Expression, np.ndarray], Sequence[Tuple[Expression, np.ndarray]]
            ],
        ] = {}
        for v in self.variables:
            shape = v.ctx.shapes[v]
            assert shape is not None
            assert isinstance(shape, tuple)
            var_ids = np.full(shape, self.var_i_map[v])
            indices = np.array([i for i in np.ndindex(*shape)]).reshape(
                shape + (len(shape),)
            )
            self.var_indices[v] = (var_ids, indices)

        self.hpoly_constraints: List[np.ndarray] = []
        self.interval_constraints: Tuple[np.ndarray, np.ndarray] = (
            np.full(self.num_vars, -np.inf),
            np.full(self.num_vars, np.inf),
        )

    def add_constraint(self, variables, indices, coeffs, b, is_open):
        if is_open:
            b = np.nextafter(b, b - 1)
        if len(variables) > 1:
            hs = np.zeros((1, self.num_vars + 1))
            for v, i, c in zip(variables, indices, coeffs):
                variable = self.variables[variables[v]]
                flat_index = self.var_offsets[v] + np.ravel_multi_index(
                    i, variable.ctx.shapes[variable]
                )
                hs[0, flat_index] = c
            hs[0, self.num_vars] = b
            self.hpoly_constraints.append(hs)
        else:
            variable = self.variables[variables[0]]
            flat_index = self.var_offsets[variables[0]] + np.ravel_multi_index(
                indices[0], variable.ctx.shapes[variable]
            )
            coeff = coeffs[0]
            if coeff > 0:
                current_bound = self.interval_constraints[1][flat_index]
                self.interval_constraints[1][flat_index] = min(b / coeff, current_bound)
            elif coeff < 0:
                current_bound = self.interval_constraints[0][flat_index]
                self.interval_constraints[0][flat_index] = max(b / coeff, current_bound)

    def build(self) -> HPolyProperty:
        if self.hpoly_constraints:
            Ab = np.vstack(self.hpoly_constraints)
            A: np.ndarray = Ab[..., :-1]
            b: np.ndarray = Ab[..., -1:]
            bounds = tuple(zip(*self.interval_constraints))
            for i in np.flatnonzero(abs(A).sum(0)):
                c = np.zeros(self.num_vars)
                c[i] = 1
                result = linprog(c, A, b, bounds=bounds, method="highs")
                if result.success:
                    current_bound = self.interval_constraints[0][i]
                    self.interval_constraints[0][i] = max(result.x[i], current_bound)
                c[i] = -1
                result = linprog(c, A, b, bounds=bounds, method="highs")
                if result.success:
                    current_bound = self.interval_constraints[1][i]
                    self.interval_constraints[1][i] = min(result.x[i], current_bound)
        return HPolyProperty.build(
            self.input_vars,
            self.output_vars,
            self.hpoly_constraints,
            *self.interval_constraints,
        )


class HPolyReduction(Reduction):
    def __init__(
        self,
        negate: bool = True,
        *,
        reduction_error: Type[ReductionError] = HPolyReductionError,
    ):
        super().__init__(reduction_error=reduction_error)
        self.logger = logging.getLogger(__name__)
        self.negate = negate
        self._property_builder: Optional[HPolyPropertyBuilder] = None

    def reduce_property(self, phi: Expression) -> Iterator[HPolyProperty]:
        if isinstance(phi, Exists):
            raise NotImplementedError(
                "HPolyReduction currently supports only"
                " universally quantified specifications"
            )
        expr = phi
        while isinstance(expr, Forall):
            expr = expr.expression
        if self.negate:
            expr = ~expr
        self.logger.debug("Converting expression to canonical DNF.")
        canonical_expr = expr.canonical()
        assert isinstance(canonical_expr, Or)
        self.logger.debug("Running shape and type inference on expression.")
        DetailsInference().visit(canonical_expr)
        self.logger.debug("Reducing disjuncts.")
        for disjunct in canonical_expr:
            self.logger.debug("DISJUNCT: %s", disjunct)
            input_variables = disjunct.variables
<<<<<<< HEAD
            networks = disjunct.networks
            # output_variables = [
            #     network(x)
            #     for network, x in itertools.product(networks, input_variables)
            #     if network(x) in self.expression_details.shapes
            # ]
            output_variables = [
                expr
                for expr in disjunct.iter()
                if isinstance(expr, Call)
                and isinstance(expr.function, Network)
                and expr in self.expression_details.shapes
            ]
=======
            output_variables = list(
                set(
                    expr
                    for expr in disjunct.iter()
                    if isinstance(expr, Call)
                    and isinstance(expr.function, Network)
                    and expr in expr.ctx.shapes
                )
            )
>>>>>>> dc18b8f8

            self._property_builder = HPolyPropertyBuilder(
                list(input_variables), output_variables
            )
            self.visit(disjunct)
            prop = self._property_builder.build()
            yield prop
            self._property_builder = None

    def visit(self, expression: Expression):
        method_name = f"visit_{type(expression).__name__}"
        visitor = getattr(self, method_name, self.generic_visit)
        return visitor(expression)

    def generic_visit(self, expression: Expression):
        raise NotImplementedError(
            f"No visitor for expression type: {expression.__class__.__name__}"
        )

    def visit_Add(self, expression: Add):
        coeffs = []
        var_indices = []
        assert self._property_builder is not None
        for expr in expression:
            self.visit(expr)
            coeff = self._property_builder.coefficients[expr]
            assert isinstance(coeff, np.ndarray)
            coeffs.append(coeff)
            var_indices.append(self._property_builder.var_indices[expr])
        self._property_builder.var_indices[expression] = tuple(zip(*var_indices))
        self._property_builder.coefficients[expression] = coeffs

    def visit_Multiply(self, expression: Multiply):
        coeff = None
        variable = None
        if not len(expression.expressions) == 2:
            raise self.reduction_error("Property is not in canonical form.")
        for expr in expression:
            self.visit(expr)
            if expr.is_concrete:
                coeff = expr
            elif variable is None:
                variable = expr
            else:
                raise self.reduction_error(
                    "Non-linear properties are not currently supported"
                )
        assert coeff is not None
        assert variable is not None
        assert self._property_builder is not None
        coeff_shape = expression.ctx.shapes[coeff]
        variable_shape = expression.ctx.shapes[variable]
        coeff_value = np.full(coeff_shape, coeff.value)
        if coeff_shape != variable_shape:
            try:
                broadcast_shape = np.broadcast(
                    np.empty(coeff_shape), np.empty(variable_shape)
                ).shape
                assert broadcast_shape == variable_shape  # TODO: extend this
                coeff_value = np.broadcast_to(coeff_value, broadcast_shape)
            except ValueError:
                raise self.reduction_error(
                    "Mismatched shapes in Multiply expression:"
                    f" {coeff_shape} and {variable_shape}"
                )
        self._property_builder.var_indices[
            expression
        ] = self._property_builder.var_indices[variable]
        self._property_builder.coefficients[expression] = coeff_value

    def visit_Subscript(self, expression: Subscript):
        self.visit(expression.expr)
        self.visit(expression.index)
        if not expression.index.is_concrete:
            raise self.reduction_error("Unsupported property: Symbolic subscript index")
        assert self._property_builder is not None
        var_ids, indices = self._property_builder.var_indices[expression.expr]
        new_var_ids = var_ids[expression.index.value]
        new_indices = indices[expression.index.value]
        self._property_builder.var_indices[expression] = (new_var_ids, new_indices)

    def visit_And(self, expression: And):
        for expr in sorted(expression, key=lambda e: -len(e.networks)):
            self.visit(expr)

    def visit_Call(self, expression: Call):
        if expression not in expression.ctx.shapes:
            raise self.reduction_error(f"Unknown shape for expression: {expression}")

    def visit_Constant(self, expression: Constant):
        pass

    def _add_constraint(self, expression: Union[LessThan, LessThanOrEqual]):
        self.visit(expression.expr1)
        self.visit(expression.expr2)

        lhs = expression.expr1
        rhs = expression.expr2
        lhs_shape = expression.ctx.shapes[lhs]
        rhs_shape = expression.ctx.shapes[rhs]

        assert self._property_builder is not None
        lhs_vars, lhs_indices = self._property_builder.var_indices[lhs]
        lhs_coeffs = self._property_builder.coefficients[lhs]

        assert len(lhs_coeffs) == len(lhs_vars)
        assert len(lhs_vars) == len(lhs_indices)
        assert all(v.shape == lhs_vars[0].shape for v in lhs_vars[1:])
        assert all(i.shape == lhs_indices[0].shape for i in lhs_indices[1:])

        rhs_value = np.full(rhs_shape, rhs.value)
        if lhs_shape != rhs_shape:
            try:
                broadcast_shape = np.broadcast(
                    np.empty(lhs_shape), np.empty(rhs_shape)
                ).shape
                assert broadcast_shape == lhs_shape  # TODO: extend this
                rhs_value = np.broadcast_to(rhs_value, broadcast_shape)
            except ValueError:
                raise self.reduction_error(
                    f"Mismatched shapes in {type(expression).__name__} expression:"
                    f" {lhs_shape} and {rhs_shape}"
                )

        for idx in np.ndindex(lhs_vars[0].shape):
            variables = tuple(v[idx] for v in lhs_vars)
            indices = tuple(i[idx] for i in lhs_indices)
            coeffs = tuple(c[idx] for c in lhs_coeffs)
            self._property_builder.add_constraint(
                variables,
                indices,
                coeffs,
                rhs_value[idx],
                is_open=isinstance(expression, LessThan),
            )

    def visit_LessThanOrEqual(self, expression: LessThanOrEqual):
        self._add_constraint(expression)

    def visit_LessThan(self, expression: LessThan):
        self._add_constraint(expression)

    def visit_Symbol(self, expression: Symbol):
        pass


__all__ = [
    "HPolyProperty",
    "HPolyReduction",
    "HPolyReductionError",
    "Property",
    "Reduction",
    "ReductionError",
]<|MERGE_RESOLUTION|>--- conflicted
+++ resolved
@@ -72,41 +72,6 @@
 
 
 class HPolyProperty(Property):
-<<<<<<< HEAD
-    def __init__(self, expr_details, input_vars, output_vars, hpoly, lb, ub):
-        self.expr_details = expr_details
-        self.input_vars = input_vars
-        self.output_vars = list(set(output_vars))
-        # print(f"{len(self.output_vars)=}")
-        # for ov in range(len(self.output_vars)):
-        #     print(f"{type(self.output_vars[ov])}")
-        #     print(f"output_vars[{ov}]={self.output_vars[ov]}")
-        #
-        # print(f"{len(self.input_vars)=}")
-        # for ov in range(len(self.input_vars)):
-        #     print(f"{type(self.input_vars[ov])}")
-        #     print(f"input_vars[{ov}]={self.input_vars[ov]}")
-
-        self.variables = self.output_vars + self.input_vars
-
-        self.hpoly = hpoly
-        self.lb = lb
-        self.ub = ub
-
-        self.var_i_map = {v: i for i, v in enumerate(self.variables)}
-        self.var_offsets = [0]
-        for v in self.variables:
-            self.var_offsets.append(
-                self.var_offsets[-1] + np.product(self.expr_details.shapes[v])
-            )
-
-        for v in self.output_vars:
-
-            i = self.var_i_map[v]
-            offset = self.var_offsets[i]
-            shape = self.expr_details.shapes[v]
-            for idx in np.ndindex(shape):
-=======
     @classmethod
     def build(
         cls,
@@ -128,7 +93,6 @@
             offset = var_offsets[i]
             shape = v.ctx.shapes[v]
             for idx in np.ndindex(*shape):
->>>>>>> dc18b8f8
                 flat_idx = offset + np.ravel_multi_index(idx, shape)
                 if not np.isneginf(lb[flat_idx]):
                     hs = np.zeros((1, lb.shape[0] + 1))
@@ -178,6 +142,7 @@
             input_upper_bounds,
             input_ops,
             input_output_info,
+            output_vars,
         )
 
     def __init__(
@@ -188,6 +153,7 @@
         input_upper_bounds: Sequence[np.ndarray],
         input_ops: Sequence[np.ndarray],
         input_output_info: Dict[str, Any],
+        output_vars: Sequence[Expression],
     ):
         self.op_graph = op_graph
         self.hpoly = hpoly
@@ -195,6 +161,7 @@
         self.input_upper_bounds = input_upper_bounds
         self.input_ops = input_ops
         self.input_output_info = input_output_info
+        self.output_vars = output_vars
 
     def __repr__(self):
         strs = []
@@ -293,9 +260,7 @@
         for i in range(k):
             W_mask[i, 0] = 1
         new_output_op = operations.Add(operations.MatMul(new_output_op, W_mask), b_mask)
-        new_op_graph = OpGraphMerger().merge(
-            [OperationGraph([new_output_op])]
-        )  # .simplify()
+        new_op_graph = OpGraphMerger().merge([OperationGraph([new_output_op])])
         return new_op_graph
 
 
@@ -306,32 +271,19 @@
         output_vars: List[Expression],
     ):
         self.input_vars = input_vars
-<<<<<<< HEAD
         self.output_vars = list(set(output_vars))
-        self.variables = self.output_vars + self.input_vars
-=======
-        self.output_vars = output_vars
         self.variables: List[Expression] = self.output_vars + self.input_vars
->>>>>>> dc18b8f8
         self.var_i_map = {v: i for i, v in enumerate(self.variables)}
         self.var_offsets = [0]
         for v in self.variables:
             self.var_offsets.append(self.var_offsets[-1] + np.product(v.ctx.shapes[v]))
 
         num_input_vars = 0
-<<<<<<< HEAD
-        for x in self.input_vars:
-            num_input_vars += np.product(self.expr_details.shapes[x])
-        num_output_vars = 0
-        for y in self.output_vars:
-            num_output_vars += np.product(self.expr_details.shapes[y])
-=======
         for x in input_vars:
             num_input_vars += np.product(x.ctx.shapes[x])
         num_output_vars = 0
         for y in output_vars:
             num_output_vars += np.product(y.ctx.shapes[y])
->>>>>>> dc18b8f8
         self.num_input_vars = num_input_vars
         self.num_output_vars = num_output_vars
         self.num_vars = num_input_vars + num_output_vars
@@ -445,21 +397,6 @@
         for disjunct in canonical_expr:
             self.logger.debug("DISJUNCT: %s", disjunct)
             input_variables = disjunct.variables
-<<<<<<< HEAD
-            networks = disjunct.networks
-            # output_variables = [
-            #     network(x)
-            #     for network, x in itertools.product(networks, input_variables)
-            #     if network(x) in self.expression_details.shapes
-            # ]
-            output_variables = [
-                expr
-                for expr in disjunct.iter()
-                if isinstance(expr, Call)
-                and isinstance(expr.function, Network)
-                and expr in self.expression_details.shapes
-            ]
-=======
             output_variables = list(
                 set(
                     expr
@@ -469,7 +406,6 @@
                     and expr in expr.ctx.shapes
                 )
             )
->>>>>>> dc18b8f8
 
             self._property_builder = HPolyPropertyBuilder(
                 list(input_variables), output_variables
